/*
 * Copyright © 2015-2018 Aeneas Rekkas <aeneas+oss@aeneas.io>
 *
 * Licensed under the Apache License, Version 2.0 (the "License");
 * you may not use this file except in compliance with the License.
 * You may obtain a copy of the License at
 *
 *     http://www.apache.org/licenses/LICENSE-2.0
 *
 * Unless required by applicable law or agreed to in writing, software
 * distributed under the License is distributed on an "AS IS" BASIS,
 * WITHOUT WARRANTIES OR CONDITIONS OF ANY KIND, either express or implied.
 * See the License for the specific language governing permissions and
 * limitations under the License.
 *
 * @author		Aeneas Rekkas <aeneas+oss@aeneas.io>
 * @copyright 	2015-2018 Aeneas Rekkas <aeneas+oss@aeneas.io>
 * @license 	Apache-2.0
 */

package oauth2_test

import (
	"flag"
	"fmt"
	"os"
	"testing"
	"time"

	"github.com/ory/fosite"
	"github.com/ory/hydra/client"
	"github.com/ory/hydra/integration"
	. "github.com/ory/hydra/oauth2"
	"github.com/ory/hydra/pkg"
	"github.com/sirupsen/logrus"
)

var clientManagers = map[string]pkg.FositeStorer{}
var clientManager = &client.MemoryManager{
	Clients: []client.Client{{ID: "foobar"}},
	Hasher:  &fosite.BCrypt{},
}

func init() {
	clientManagers["memory"] = &FositeMemoryStore{
<<<<<<< HEAD
		AuthorizeCodes:      make(map[string]fosite.Requester),
		IDSessions:          make(map[string]fosite.Requester),
		AccessTokens:        make(map[string]fosite.Requester),
		RefreshTokens:       make(map[string]fosite.Requester),
		AccessTokenLifespan: time.Hour,
=======
		AuthorizeCodes: make(map[string]fosite.Requester),
		IDSessions:     make(map[string]fosite.Requester),
		AccessTokens:   make(map[string]fosite.Requester),
		RefreshTokens:  make(map[string]fosite.Requester),
		PKCES:          make(map[string]fosite.Requester),
>>>>>>> f6ddee8f
	}
}

func TestMain(m *testing.M) {
	flag.Parse()
	if !testing.Short() {
		integration.BootParallel([]func(){
			connectToPG,
			connectToMySQL,
			connectToPGConsent,
			connectToMySQLConsent,
		})
	}

	s := m.Run()
	integration.KillAll()
	os.Exit(s)
}

func connectToPG() {
	var db = integration.ConnectToPostgres()
	s := &FositeSQLStore{DB: db, Manager: clientManager, L: logrus.New(), AccessTokenLifespan: time.Hour}
	if _, err := s.CreateSchemas(); err != nil {
		logrus.Fatalf("Could not create postgres schema: %v", err)
	}

	clientManagers["postgres"] = s
}

func connectToMySQL() {
	var db = integration.ConnectToMySQL()
	s := &FositeSQLStore{DB: db, Manager: clientManager, L: logrus.New(), AccessTokenLifespan: time.Hour}
	if _, err := s.CreateSchemas(); err != nil {
		logrus.Fatalf("Could not create postgres schema: %v", err)
	}

	clientManagers["mysql"] = s
}

func TestCreateGetDeleteAuthorizeCodes(t *testing.T) {
	t.Parallel()
	for k, m := range clientManagers {
		t.Run(fmt.Sprintf("case=%s", k), TestHelperCreateGetDeleteAuthorizeCodes(m))
	}
}

func TestCreateGetDeleteAccessTokenSession(t *testing.T) {
	t.Parallel()
	for k, m := range clientManagers {
		t.Run(fmt.Sprintf("case=%s", k), TestHelperCreateGetDeleteAccessTokenSession(m))
	}
}

func TestCreateGetDeleteOpenIDConnectSession(t *testing.T) {
	t.Parallel()
	for k, m := range clientManagers {
		t.Run(fmt.Sprintf("case=%s", k), TestHelperCreateGetDeleteOpenIDConnectSession(m))
	}
}

func TestCreateGetDeleteRefreshTokenSession(t *testing.T) {
	t.Parallel()
	for k, m := range clientManagers {
		t.Run(fmt.Sprintf("case=%s", k), TestHelperCreateGetDeleteRefreshTokenSession(m))
	}
}

func TestRevokeRefreshToken(t *testing.T) {
	t.Parallel()
	for k, m := range clientManagers {
		t.Run(fmt.Sprintf("case=%s", k), TestHelperRevokeRefreshToken(m))
	}
}

<<<<<<< HEAD
func TestFlushAccessTokens(t *testing.T) {
	t.Parallel()
	for k, m := range clientManagers {
		t.Run(fmt.Sprintf("case=%s", k), TestHelperFlushTokens(m, time.Hour))
=======
func TestPKCEReuqest(t *testing.T) {
	t.Parallel()
	for k, m := range clientManagers {
		t.Run(fmt.Sprintf("case=%s", k), TestHelperCreateGetDeletePKCERequestSession(m))
>>>>>>> f6ddee8f
	}
}<|MERGE_RESOLUTION|>--- conflicted
+++ resolved
@@ -43,19 +43,12 @@
 
 func init() {
 	clientManagers["memory"] = &FositeMemoryStore{
-<<<<<<< HEAD
 		AuthorizeCodes:      make(map[string]fosite.Requester),
 		IDSessions:          make(map[string]fosite.Requester),
 		AccessTokens:        make(map[string]fosite.Requester),
 		RefreshTokens:       make(map[string]fosite.Requester),
 		AccessTokenLifespan: time.Hour,
-=======
-		AuthorizeCodes: make(map[string]fosite.Requester),
-		IDSessions:     make(map[string]fosite.Requester),
-		AccessTokens:   make(map[string]fosite.Requester),
-		RefreshTokens:  make(map[string]fosite.Requester),
 		PKCES:          make(map[string]fosite.Requester),
->>>>>>> f6ddee8f
 	}
 }
 
@@ -130,16 +123,16 @@
 	}
 }
 
-<<<<<<< HEAD
+func TestPKCEReuqest(t *testing.T) {
+	t.Parallel()
+	for k, m := range clientManagers {
+		t.Run(fmt.Sprintf("case=%s", k), TestHelperCreateGetDeletePKCERequestSession(m))
+	}
+}
+
 func TestFlushAccessTokens(t *testing.T) {
 	t.Parallel()
 	for k, m := range clientManagers {
 		t.Run(fmt.Sprintf("case=%s", k), TestHelperFlushTokens(m, time.Hour))
-=======
-func TestPKCEReuqest(t *testing.T) {
-	t.Parallel()
-	for k, m := range clientManagers {
-		t.Run(fmt.Sprintf("case=%s", k), TestHelperCreateGetDeletePKCERequestSession(m))
->>>>>>> f6ddee8f
 	}
 }